%rebase main_template title='Upload language for ' + proj_name
<h1>Upload Language for {{proj_name}}</h1>
<br />
<form class="form-horizontal well" action="/upload/{{proj_name}}" method="post" enctype="multipart/form-data">
<<<<<<< HEAD
    <fieldset style="margin-left:70px;">
=======
    <fieldset style="margin-left:100px;"><!-- center-weight the form - no harm doing this with inline style -->
>>>>>>> a888450a
        <br />
        <br />
        <div class="control-group">
            <div class="controls">
                <label class="eint-file-upload" for="langfile">Language file: &nbsp;</label>
                <input type="file" name="langfile" id="langfile" />
            </div>
        </div>

        <div class="control-group">
            <div class="controls">
<<<<<<< HEAD
                <label class="checkbox" for="is_existing" class="checkbox">
                    <input type="checkbox" name="is_existing" id="is_existing" /> Language already exists in the project
                </label>
            </div>
            <div class="controls">
=======
>>>>>>> a888450a
                 <label class="checkbox" for="override" class="checkbox">
                    <input type="checkbox" name="override" id="override" /> Override newer texts
                </label>
            </div>
            <div class="controls">
                <label class="checkbox" for="base_language" class="checkbox">
                    <input type="checkbox" name="base_language" id="base_language" /> File contains the base language
                </label>
            </div>
        </div>

        <div class="eint-form-actions">
            <button class="btn btn-primary" type="submit">Upload</button>
        </div>
    </fieldset>
</form><|MERGE_RESOLUTION|>--- conflicted
+++ resolved
@@ -2,11 +2,7 @@
 <h1>Upload Language for {{proj_name}}</h1>
 <br />
 <form class="form-horizontal well" action="/upload/{{proj_name}}" method="post" enctype="multipart/form-data">
-<<<<<<< HEAD
-    <fieldset style="margin-left:70px;">
-=======
     <fieldset style="margin-left:100px;"><!-- center-weight the form - no harm doing this with inline style -->
->>>>>>> a888450a
         <br />
         <br />
         <div class="control-group">
@@ -18,14 +14,6 @@
 
         <div class="control-group">
             <div class="controls">
-<<<<<<< HEAD
-                <label class="checkbox" for="is_existing" class="checkbox">
-                    <input type="checkbox" name="is_existing" id="is_existing" /> Language already exists in the project
-                </label>
-            </div>
-            <div class="controls">
-=======
->>>>>>> a888450a
                  <label class="checkbox" for="override" class="checkbox">
                     <input type="checkbox" name="override" id="override" /> Override newer texts
                 </label>
